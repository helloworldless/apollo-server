import {
  CursorShape,
  RenderPageOptions as PlaygroundRenderPageOptions,
  Theme,
  CursorShape,
} from '@apollographql/graphql-playground-html/dist/render-playground-page';
export {
  RenderPageOptions as PlaygroundRenderPageOptions,
} from '@apollographql/graphql-playground-html/dist/render-playground-page';

// This specifies the version of `graphql-playground-react` that will be served
// from `graphql-playground-html`.  It's passed to ``graphql-playground-html`'s
// renderPlaygroundPage` via the integration packages' playground configuration.
<<<<<<< HEAD
const playgroundVersion = '1.7.25';
=======
const playgroundVersion = '1.7.26';
>>>>>>> 8cc6066e

// https://stackoverflow.com/a/51365037
type RecursivePartial<T> = {
  [P in keyof T]?: T[P] extends (infer U)[]
    ? RecursivePartial<U>[]
    : T[P] extends object
    ? RecursivePartial<T[P]>
    : T[P]
};

export type PlaygroundConfig =
  | RecursivePartial<PlaygroundRenderPageOptions>
  | boolean;

export const defaultPlaygroundOptions = {
  version: playgroundVersion,
  settings: {
    'general.betaUpdates': false,
    'editor.theme': 'dark' as Theme,
    'editor.cursorShape': 'line' as CursorShape,
    'editor.reuseHeaders': true,
    'tracing.hideTracingResponse': true,
    'queryPlan.hideQueryPlanResponse': true,
    'editor.fontSize': 14,
    'editor.fontFamily': `'Source Code Pro', 'Consolas', 'Inconsolata', 'Droid Sans Mono', 'Monaco', monospace`,
    'request.credentials': 'omit',
  },
};

export function createPlaygroundOptions(
  playground?: PlaygroundConfig,
): PlaygroundRenderPageOptions | undefined {
  const isDev = process.env.NODE_ENV !== 'production';
  const enabled: boolean =
    typeof playground !== 'undefined' ? !!playground : isDev;

  if (!enabled) {
    return undefined;
  }

  const playgroundOverrides =
    typeof playground === 'boolean' ? {} : playground || {};

  const settingsOverrides = playgroundOverrides.hasOwnProperty('settings')
    ? {
        settings: {
          ...defaultPlaygroundOptions.settings,
          ...playgroundOverrides.settings,
        },
      }
    : { settings: undefined };

  const playgroundOptions: PlaygroundRenderPageOptions = {
    ...defaultPlaygroundOptions,
    ...playgroundOverrides,
    ...settingsOverrides,
  };

  return playgroundOptions;
}<|MERGE_RESOLUTION|>--- conflicted
+++ resolved
@@ -2,7 +2,6 @@
   CursorShape,
   RenderPageOptions as PlaygroundRenderPageOptions,
   Theme,
-  CursorShape,
 } from '@apollographql/graphql-playground-html/dist/render-playground-page';
 export {
   RenderPageOptions as PlaygroundRenderPageOptions,
@@ -11,11 +10,7 @@
 // This specifies the version of `graphql-playground-react` that will be served
 // from `graphql-playground-html`.  It's passed to ``graphql-playground-html`'s
 // renderPlaygroundPage` via the integration packages' playground configuration.
-<<<<<<< HEAD
-const playgroundVersion = '1.7.25';
-=======
 const playgroundVersion = '1.7.26';
->>>>>>> 8cc6066e
 
 // https://stackoverflow.com/a/51365037
 type RecursivePartial<T> = {
