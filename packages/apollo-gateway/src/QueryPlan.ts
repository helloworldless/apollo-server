import {
  FragmentDefinitionNode,
  OperationDefinitionNode,
  Kind,
  SelectionNode as GraphQLJSSelectionNode,
} from 'graphql';
import prettyFormat from 'pretty-format';
import { queryPlanSerializer, astSerializer } from './snapshotSerializers';
<<<<<<< HEAD
import { ComposedGraphQLSchema } from '@apollo/federation';
import { WasmPointer } from '.';
=======
>>>>>>> f515e890

export type ResponsePath = (string | number)[];

export type FragmentMap = { [fragmentName: string]: FragmentDefinitionNode };

export type OperationContext = {
  schema: ComposedGraphQLSchema;
  operation: OperationDefinitionNode;
  fragments: FragmentMap;
  queryPlannerPointer: WasmPointer;
  operationString: string;
};

export interface QueryPlan {
  kind: 'QueryPlan';
  node?: PlanNode;
}

export type PlanNode = SequenceNode | ParallelNode | FetchNode | FlattenNode;

export interface SequenceNode {
  kind: 'Sequence';
  nodes: PlanNode[];
}

export interface ParallelNode {
  kind: 'Parallel';
  nodes: PlanNode[];
}

export interface FetchNode {
  kind: 'Fetch';
  serviceName: string;
  variableUsages?: string[];
<<<<<<< HEAD
  requires?: SelectionNode[];
=======
  requires?: QueryPlanSelectionNode[];
>>>>>>> f515e890
  operation: string;
}

export interface FlattenNode {
  kind: 'Flatten';
  path: ResponsePath;
  node: PlanNode;
}

<<<<<<< HEAD
export type SelectionNode = FieldNode | InlineFragmentNode;

export interface FieldNode {
  readonly kind: 'Field';
  readonly alias?: string;
  readonly name: string;
  readonly selections?: SelectionNode[];
}

export interface InlineFragmentNode {
  readonly kind: 'InlineFragment';
  readonly typeCondition?: string;
  readonly selections: SelectionNode[];
=======
/**
 * SelectionNodes from GraphQL-js _can_ have a FragmentSpreadNode
 * but this SelectionNode is specifically typing the `requires` key
 * in a built query plan, where there can't be FragmentSpreadNodes
 * since that info is contained in the `FetchNode.operation`
 */
export type QueryPlanSelectionNode = QueryPlanFieldNode | QueryPlanInlineFragmentNode;

export interface QueryPlanFieldNode {
  readonly kind: 'Field';
  readonly alias?: string;
  readonly name: string;
  readonly selections?: QueryPlanSelectionNode[];
}

export interface QueryPlanInlineFragmentNode {
  readonly kind: 'InlineFragment';
  readonly typeCondition?: string;
  readonly selections: QueryPlanSelectionNode[];
>>>>>>> f515e890
}

export function serializeQueryPlan(queryPlan: QueryPlan) {
  return prettyFormat(queryPlan, {
    plugins: [queryPlanSerializer, astSerializer],
  });
}

<<<<<<< HEAD
export function getResponseName(node: FieldNode): string {
=======
export function getResponseName(node: QueryPlanFieldNode): string {
>>>>>>> f515e890
  return node.alias ? node.alias : node.name;
}

/**
 * Converts a GraphQL-js SelectionNode to our newly defined SelectionNode
 *
 * This function is used to remove the unneeded pieces of a SelectionSet's
 * `.selections`. It is only ever called on a query plan's `requires` field,
 * so we can guarantee there won't be any FragmentSpreads passed in. That's why
 * we can ignore the case where `selection.kind === Kind.FRAGMENT_SPREAD`
 */
export const trimSelectionNodes = (
  selections: readonly GraphQLJSSelectionNode[],
<<<<<<< HEAD
): SelectionNode[] => {
  const remapped: SelectionNode[] = [];

  selections.map((selection) => {
=======
): QueryPlanSelectionNode[] => {
  /**
   * Using an array to push to instead of returning value from `selections.map`
   * because TypeScript thinks we can encounter a `Kind.FRAGMENT_SPREAD` here,
   * so if we mapped the array directly to the return, we'd have to `return undefined`
   * from one branch of the map and then `.filter(Boolean)` on that returned
   * array
   */
  const remapped: QueryPlanSelectionNode[] = [];

  selections.forEach((selection) => {
>>>>>>> f515e890
    if (selection.kind === Kind.FIELD) {
      remapped.push({
        kind: Kind.FIELD,
        name: selection.name.value,
        selections:
          selection.selectionSet &&
          trimSelectionNodes(selection.selectionSet.selections),
      });
    }
    if (selection.kind === Kind.INLINE_FRAGMENT) {
      remapped.push({
        kind: Kind.INLINE_FRAGMENT,
        typeCondition: selection.typeCondition?.name.value,
        selections: trimSelectionNodes(selection.selectionSet.selections),
      });
    }
  });

  return remapped;
};<|MERGE_RESOLUTION|>--- conflicted
+++ resolved
@@ -6,11 +6,8 @@
 } from 'graphql';
 import prettyFormat from 'pretty-format';
 import { queryPlanSerializer, astSerializer } from './snapshotSerializers';
-<<<<<<< HEAD
 import { ComposedGraphQLSchema } from '@apollo/federation';
 import { WasmPointer } from '.';
-=======
->>>>>>> f515e890
 
 export type ResponsePath = (string | number)[];
 
@@ -45,11 +42,7 @@
   kind: 'Fetch';
   serviceName: string;
   variableUsages?: string[];
-<<<<<<< HEAD
-  requires?: SelectionNode[];
-=======
   requires?: QueryPlanSelectionNode[];
->>>>>>> f515e890
   operation: string;
 }
 
@@ -59,21 +52,6 @@
   node: PlanNode;
 }
 
-<<<<<<< HEAD
-export type SelectionNode = FieldNode | InlineFragmentNode;
-
-export interface FieldNode {
-  readonly kind: 'Field';
-  readonly alias?: string;
-  readonly name: string;
-  readonly selections?: SelectionNode[];
-}
-
-export interface InlineFragmentNode {
-  readonly kind: 'InlineFragment';
-  readonly typeCondition?: string;
-  readonly selections: SelectionNode[];
-=======
 /**
  * SelectionNodes from GraphQL-js _can_ have a FragmentSpreadNode
  * but this SelectionNode is specifically typing the `requires` key
@@ -93,7 +71,6 @@
   readonly kind: 'InlineFragment';
   readonly typeCondition?: string;
   readonly selections: QueryPlanSelectionNode[];
->>>>>>> f515e890
 }
 
 export function serializeQueryPlan(queryPlan: QueryPlan) {
@@ -102,11 +79,7 @@
   });
 }
 
-<<<<<<< HEAD
-export function getResponseName(node: FieldNode): string {
-=======
 export function getResponseName(node: QueryPlanFieldNode): string {
->>>>>>> f515e890
   return node.alias ? node.alias : node.name;
 }
 
@@ -120,12 +93,6 @@
  */
 export const trimSelectionNodes = (
   selections: readonly GraphQLJSSelectionNode[],
-<<<<<<< HEAD
-): SelectionNode[] => {
-  const remapped: SelectionNode[] = [];
-
-  selections.map((selection) => {
-=======
 ): QueryPlanSelectionNode[] => {
   /**
    * Using an array to push to instead of returning value from `selections.map`
@@ -137,7 +104,6 @@
   const remapped: QueryPlanSelectionNode[] = [];
 
   selections.forEach((selection) => {
->>>>>>> f515e890
     if (selection.kind === Kind.FIELD) {
       remapped.push({
         kind: Kind.FIELD,
