import { ASTNode, print, Kind, visit } from 'graphql';
import { Plugin, Config, Refs } from 'pretty-format';
<<<<<<< HEAD
import { SelectionNode, InlineFragmentNode } from '../QueryPlan';
=======
import { QueryPlanSelectionNode, QueryPlanInlineFragmentNode } from '../QueryPlan';
>>>>>>> f515e890
import { SelectionNode as GraphQLJSSelectionNode } from 'graphql';

export default {
  test(value: any) {
    return value && typeof value.kind === 'string';
  },

  serialize(
    value: ASTNode,
    _config: Config,
    indentation: string,
    _depth: number,
    _refs: Refs,
    _printer: any,
  ): string {
    return print(remapInlineFragmentNodes(value))
      .trim()
      .replace(/\n\n/g, '\n')
      .replace(/\n/g, '\n' + indentation);
  },
} as Plugin;

/**
 * This function converts potential InlineFragmentNodes that WE created
 * (defined in ../QueryPlan, not graphql-js) to GraphQL-js compliant AST nodes
 * for the graphql-js printer to work with
 *
 * The arg type here SHOULD be (node: AstNode | SelectionNode (from ../QueryPlan)),
<<<<<<< HEAD
 * but that breaks the graphql-js visitor, as it won't allow our redefiend
=======
 * but that breaks the graphql-js visitor, as it won't allow our redefined
>>>>>>> f515e890
 * SelectionNode to be passed in.
 *
 * Since our SelectionNode still has a `kind`, this will still functionally work
 * at runtime to call the InlineFragment visitor defined below
 *
<<<<<<< HEAD
 * We have to cast the `fragmentNode as undefined` and then at the bottom though, since there's
 * no way to cast it appropriately to an `InlineFragmentNode` as defined in
 * ../QueryPlan.ts. TypeScript will complain about there not being overlapping fields
=======
 * We have to cast the `fragmentNode as unknown` and then to an InlineFragmentNode
 * at the bottom though, since there's no way to cast it appropriately to an
 * `InlineFragmentNode` as defined in ../QueryPlan.ts. TypeScript will complain
 * about there not being overlapping fields
>>>>>>> f515e890
 */
export function remapInlineFragmentNodes(node: ASTNode): ASTNode {
  return visit(node, {
    InlineFragment: (fragmentNode) => {
      // if the fragmentNode is already a proper graphql AST Node, return it
      if (fragmentNode.selectionSet) return fragmentNode;

      /**
       * Since the above check wasn't hit, we _know_ that fragmentNode is an
       * InlineFragmentNode from ../QueryPlan, but we can't actually type that
       * without causing ourselves a lot of headache, so we cast to unknown and
       * then to InlineFragmentNode (from ../QueryPlan) below
       */

      // if the fragmentNode is a QueryPlan InlineFragmentNode, convert it to graphql-js node
      return {
        kind: Kind.INLINE_FRAGMENT,
        typeCondition: fragmentNode.typeCondition
          ? {
              kind: Kind.NAMED_TYPE,
              name: {
                kind: Kind.NAME,
                value: fragmentNode.typeCondition,
              },
            }
          : undefined,
        selectionSet: {
          kind: Kind.SELECTION_SET,
          // we have to recursively rebuild the selectionSet using selections
<<<<<<< HEAD
          // to print it back using the graphql printer
          selections: remapSelections(
            ((fragmentNode as unknown) as InlineFragmentNode).selections,
=======
          selections: remapSelections(
            ((fragmentNode as unknown) as QueryPlanInlineFragmentNode).selections,
>>>>>>> f515e890
          ),
        },
      };
    },
  });
}

function remapSelections(
<<<<<<< HEAD
  selections: SelectionNode[],
=======
  selections: QueryPlanSelectionNode[],
>>>>>>> f515e890
): ReadonlyArray<GraphQLJSSelectionNode> {
  return selections.map((selection) => {
    switch (selection.kind) {
      case Kind.FIELD:
        return {
          kind: Kind.FIELD,
          name: {
            kind: Kind.NAME,
            value: selection.name,
          },
          selectionSet: {
            kind: Kind.SELECTION_SET,
            selections: remapSelections(selection.selections || []),
          },
        };
      case Kind.INLINE_FRAGMENT:
        return {
          kind: Kind.INLINE_FRAGMENT,
          selectionSet: {
            kind: Kind.SELECTION_SET,
            selections: remapSelections(selection.selections || []),
          },
          typeCondition: selection.typeCondition
            ? {
                kind: Kind.NAMED_TYPE,
                name: {
                  kind: Kind.NAME,
                  value: selection.typeCondition,
                },
              }
            : undefined,
        };
    }
  });
}<|MERGE_RESOLUTION|>--- conflicted
+++ resolved
@@ -1,10 +1,6 @@
 import { ASTNode, print, Kind, visit } from 'graphql';
 import { Plugin, Config, Refs } from 'pretty-format';
-<<<<<<< HEAD
-import { SelectionNode, InlineFragmentNode } from '../QueryPlan';
-=======
 import { QueryPlanSelectionNode, QueryPlanInlineFragmentNode } from '../QueryPlan';
->>>>>>> f515e890
 import { SelectionNode as GraphQLJSSelectionNode } from 'graphql';
 
 export default {
@@ -33,26 +29,16 @@
  * for the graphql-js printer to work with
  *
  * The arg type here SHOULD be (node: AstNode | SelectionNode (from ../QueryPlan)),
-<<<<<<< HEAD
- * but that breaks the graphql-js visitor, as it won't allow our redefiend
-=======
  * but that breaks the graphql-js visitor, as it won't allow our redefined
->>>>>>> f515e890
  * SelectionNode to be passed in.
  *
  * Since our SelectionNode still has a `kind`, this will still functionally work
  * at runtime to call the InlineFragment visitor defined below
  *
-<<<<<<< HEAD
- * We have to cast the `fragmentNode as undefined` and then at the bottom though, since there's
- * no way to cast it appropriately to an `InlineFragmentNode` as defined in
- * ../QueryPlan.ts. TypeScript will complain about there not being overlapping fields
-=======
  * We have to cast the `fragmentNode as unknown` and then to an InlineFragmentNode
  * at the bottom though, since there's no way to cast it appropriately to an
  * `InlineFragmentNode` as defined in ../QueryPlan.ts. TypeScript will complain
  * about there not being overlapping fields
->>>>>>> f515e890
  */
 export function remapInlineFragmentNodes(node: ASTNode): ASTNode {
   return visit(node, {
@@ -82,14 +68,8 @@
         selectionSet: {
           kind: Kind.SELECTION_SET,
           // we have to recursively rebuild the selectionSet using selections
-<<<<<<< HEAD
-          // to print it back using the graphql printer
-          selections: remapSelections(
-            ((fragmentNode as unknown) as InlineFragmentNode).selections,
-=======
           selections: remapSelections(
             ((fragmentNode as unknown) as QueryPlanInlineFragmentNode).selections,
->>>>>>> f515e890
           ),
         },
       };
@@ -98,11 +78,7 @@
 }
 
 function remapSelections(
-<<<<<<< HEAD
-  selections: SelectionNode[],
-=======
   selections: QueryPlanSelectionNode[],
->>>>>>> f515e890
 ): ReadonlyArray<GraphQLJSSelectionNode> {
   return selections.map((selection) => {
     switch (selection.kind) {
