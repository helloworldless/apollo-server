import {
  GraphQLService,
  SchemaChangeCallback,
  Unsubscriber,
  GraphQLServiceEngineConfig,
} from 'apollo-server-core';
import {
  GraphQLExecutionResult,
  GraphQLRequestContext,
  WithRequired,
} from 'apollo-server-types';
import { InMemoryLRUCache } from 'apollo-server-caching';
import {
  isObjectType,
  isIntrospectionType,
  GraphQLSchema,
  GraphQLError,
  VariableDefinitionNode,
} from 'graphql';
import { GraphQLSchemaValidationError } from 'apollo-graphql';
import { composeAndValidate, ServiceDefinition } from '@apollo/federation';
import loglevel, { Logger } from 'loglevel';
import loglevelDebug from 'loglevel-debug';

import { buildQueryPlan, buildOperationContext } from './buildQueryPlan';
import {
  executeQueryPlan,
  ServiceMap,
  defaultFieldResolverWithAliasSupport,
} from './executeQueryPlan';

import { getServiceDefinitionsFromRemoteEndpoint } from './loadServicesFromRemoteEndpoint';
import {
  getServiceDefinitionsFromStorage,
  CompositionMetadata,
} from './loadServicesFromStorage';

import { serializeQueryPlan, QueryPlan, OperationContext } from './QueryPlan';
import { GraphQLDataSource } from './datasources/types';
import { RemoteGraphQLDataSource } from './datasources/RemoteGraphQLDataSource';
import { HeadersInit } from 'node-fetch';
import { getVariableValues } from 'graphql/execution/values';
<<<<<<< HEAD
import fetcher, { Fetcher } from 'make-fetch-happen';
import { HttpRequestCache } from './cache';
=======
import fetcher from 'make-fetch-happen';
import { HttpRequestCache } from './cache';
import { fetch } from 'apollo-server-env';
>>>>>>> 8b700794

export type ServiceEndpointDefinition = Pick<ServiceDefinition, 'name' | 'url'>;

interface GatewayConfigBase {
  debug?: boolean;
  // TODO: expose the query plan in a more flexible JSON format in the future
  // and remove this config option in favor of `exposeQueryPlan`. Playground
  // should cutover to use the new option when it's built.
  __exposeQueryPlanExperimental?: boolean;
  buildService?: (definition: ServiceEndpointDefinition) => GraphQLDataSource;

  // experimental observability callbacks
  experimental_didResolveQueryPlan?: Experimental_DidResolveQueryPlanCallback;
  experimental_didFailComposition?: Experimental_DidFailCompositionCallback;
  experimental_updateServiceDefinitions?: Experimental_UpdateServiceDefinitions;
  experimental_didUpdateComposition?: Experimental_DidUpdateCompositionCallback;
  experimental_pollInterval?: number;
  experimental_approximateQueryPlanStoreMiB?: number;
  experimental_autoFragmentization?: boolean;
<<<<<<< HEAD
  fetcher?: Fetcher;
=======
  fetcher?: typeof fetch;
>>>>>>> 8b700794
}

interface RemoteGatewayConfig extends GatewayConfigBase {
  serviceList: ServiceEndpointDefinition[];
  introspectionHeaders?: HeadersInit;
}

interface ManagedGatewayConfig extends GatewayConfigBase {
  federationVersion?: number;
}
interface LocalGatewayConfig extends GatewayConfigBase {
  localServiceList: ServiceDefinition[];
}

export type GatewayConfig =
  | RemoteGatewayConfig
  | LocalGatewayConfig
  | ManagedGatewayConfig;

type DataSourceCache = {
  [serviceName: string]: { url?: string; dataSource: GraphQLDataSource };
};

function isLocalConfig(config: GatewayConfig): config is LocalGatewayConfig {
  return 'localServiceList' in config;
}

function isRemoteConfig(config: GatewayConfig): config is RemoteGatewayConfig {
  return 'serviceList' in config;
}

function isManagedConfig(
  config: GatewayConfig,
): config is ManagedGatewayConfig {
  return !isRemoteConfig(config) && !isLocalConfig(config);
}

export type Experimental_DidResolveQueryPlanCallback = ({
  queryPlan,
  serviceMap,
  operationContext,
}: {
  readonly queryPlan: QueryPlan;
  readonly serviceMap: ServiceMap;
  readonly operationContext: OperationContext;
}) => void;

export type Experimental_DidFailCompositionCallback = ({
  errors,
  serviceList,
  compositionMetadata,
}: {
  readonly errors: GraphQLError[];
  readonly serviceList: ServiceDefinition[];
  readonly compositionMetadata?: CompositionMetadata;
}) => void;

export interface Experimental_CompositionInfo {
  serviceDefinitions: ServiceDefinition[];
  schema: GraphQLSchema;
  compositionMetadata?: CompositionMetadata;
}

export type Experimental_DidUpdateCompositionCallback = (
  currentConfig: Experimental_CompositionInfo,
  previousConfig?: Experimental_CompositionInfo,
) => void;

/**
 * **Note:** It's possible for a schema to be the same (`isNewSchema: false`) when
 * `serviceDefinitions` have changed. For example, during type migration, the
 * composed schema may be identical but the `serviceDefinitions` would differ
 * since a type has moved from one service to another.
 */
export type Experimental_UpdateServiceDefinitions = (
  config: GatewayConfig,
) => Promise<{
  serviceDefinitions?: ServiceDefinition[];
  compositionMetadata?: CompositionMetadata;
  isNewSchema: boolean;
}>;

type Await<T> = T extends Promise<infer U> ? U : T;

type RequestContext<TContext> = WithRequired<
  GraphQLRequestContext<TContext>,
  'document' | 'queryHash'
>;

export class ApolloGateway implements GraphQLService {
  public schema?: GraphQLSchema;
  protected serviceMap: DataSourceCache = Object.create(null);
  protected config: GatewayConfig;
  protected logger: Logger;
  protected queryPlanStore?: InMemoryLRUCache<QueryPlan>;
  private engineConfig: GraphQLServiceEngineConfig | undefined;
  private pollingTimer?: NodeJS.Timer;
  private onSchemaChangeListeners = new Set<SchemaChangeCallback>();
  private serviceDefinitions: ServiceDefinition[] = [];
  private compositionMetadata?: CompositionMetadata;
  private serviceSdlCache = new Map<string, string>();

<<<<<<< HEAD
  private fetcher: Fetcher = fetcher.defaults({
=======
  private fetcher: typeof fetch = fetcher.defaults({
>>>>>>> 8b700794
    cacheManager: new HttpRequestCache(),
    // All headers should be lower-cased here, as `make-fetch-happen`
    // treats differently cased headers as unique (unlike the `Headers` object).
    // @see: https://git.io/JvRUa
    headers: {
      'user-agent': `apollo-gateway/${require('../package.json').version}`
    }
  });

  // Observe query plan, service info, and operation info prior to execution.
  // The information made available here will give insight into the resulting
  // query plan and the inputs that generated it.
  protected experimental_didResolveQueryPlan?: Experimental_DidResolveQueryPlanCallback;
  // Observe composition failures and the ServiceList that caused them. This
  // enables reporting any issues that occur during composition. Implementors
  // will be interested in addressing these immediately.
  protected experimental_didFailComposition?: Experimental_DidFailCompositionCallback;
  // Used to communicated composition changes, and what definitions caused
  // those updates
  protected experimental_didUpdateComposition?: Experimental_DidUpdateCompositionCallback;
  // Used for overriding the default service list fetcher. This should return
  // an array of ServiceDefinition. *This function must be awaited.*
  protected updateServiceDefinitions: Experimental_UpdateServiceDefinitions;
  // how often service defs should be loaded/updated (in ms)
  protected experimental_pollInterval?: number;

  private experimental_approximateQueryPlanStoreMiB?: number;

  constructor(config?: GatewayConfig) {
    this.config = {
      // TODO: expose the query plan in a more flexible JSON format in the future
      // and remove this config option in favor of `exposeQueryPlan`. Playground
      // should cutover to use the new option when it's built.
      __exposeQueryPlanExperimental: process.env.NODE_ENV !== 'production',
      ...config,
    };

    // Setup logging facilities, scoped under the appropriate name.
    this.logger = loglevel.getLogger(`apollo-gateway:`);

    // Support DEBUG environment variable, à la https://npm.im/debug/.
    loglevelDebug(this.logger);

    // And also support the `debug` option, if it's truthy.
    if (this.config.debug === true) {
      this.logger.enableAll();
    }

    if (isLocalConfig(this.config)) {
      this.schema = this.createSchema(this.config.localServiceList);
    }

    this.initializeQueryPlanStore();

    // this will be overwritten if the config provides experimental_updateServiceDefinitions
    this.updateServiceDefinitions = this.loadServiceDefinitions;

    if (config) {
      this.updateServiceDefinitions =
        config.experimental_updateServiceDefinitions ||
        this.updateServiceDefinitions;
      // set up experimental observability callbacks
      this.experimental_didResolveQueryPlan =
        config.experimental_didResolveQueryPlan;
      this.experimental_didFailComposition =
        config.experimental_didFailComposition;
      this.experimental_didUpdateComposition =
        config.experimental_didUpdateComposition;

      this.experimental_approximateQueryPlanStoreMiB =
        config.experimental_approximateQueryPlanStoreMiB;

      if (
        isManagedConfig(config) &&
        config.experimental_pollInterval &&
        config.experimental_pollInterval < 10000
      ) {
        this.experimental_pollInterval = 10000;
        this.logger.warn(
          'Polling Apollo services at a frequency of less than once per 10 seconds (10000) is disallowed. Instead, the minimum allowed pollInterval of 10000 will be used. Please reconfigure your experimental_pollInterval accordingly. If this is problematic for your team, please contact support.',
        );
      } else {
        this.experimental_pollInterval = config.experimental_pollInterval;
      }

      // Warn against using the pollInterval and a serviceList simulatenously
      if (config.experimental_pollInterval && isRemoteConfig(config)) {
        this.logger.warn(
          'Polling running services is dangerous and not recommended in production. ' +
            'Polling should only be used against a registry. ' +
            'If you are polling running services, use with caution.',
        );
      }

      if (config.fetcher) {
        this.fetcher = config.fetcher;
      }
    }
  }

  public async load(options?: { engine?: GraphQLServiceEngineConfig }) {
    await this.updateComposition(options);
    const { graphId, graphVariant } = (options && options.engine) || {};
    const mode = isManagedConfig(this.config) ? 'managed' : 'unmanaged';

    this.logger.info(
      `Gateway successfully loaded schema.\n\t* Mode: ${mode}${
        graphId ? `\n\t* Service: ${graphId}@${graphVariant || 'current'}` : ''
      }`,
    );

    return {
      // we know this will be here since we're awaiting this.updateComposition
      // before here which sets this.schema
      schema: this.schema!,
      executor: this.executor,
    };
  }

  protected async updateComposition(options?: {
    engine?: GraphQLServiceEngineConfig;
  }): Promise<void> {
    // The options argument and internal config update coule be handled by this.load()
    // instead of here. We can remove this as a breaking change in the future.
    if (options && options.engine) {
      if (!options.engine.graphVariant)
        this.logger.warn('No graph variant provided. Defaulting to `current`.');
      this.engineConfig = options.engine;
    }

    let result: Await<ReturnType<Experimental_UpdateServiceDefinitions>>;
    this.logger.debug('Checking service definitions...');
    try {
      result = await this.updateServiceDefinitions(this.config);
    } catch (e) {
      this.logger.error("Error checking for changes to service definitions", e);
      throw e;
    }

    if (
      !result.serviceDefinitions ||
      JSON.stringify(this.serviceDefinitions) ===
        JSON.stringify(result.serviceDefinitions)
    ) {
      this.logger.debug('No change in service definitions since last check.');
      return;
    }

    const previousSchema = this.schema;
    const previousServiceDefinitions = this.serviceDefinitions;
    const previousCompositionMetadata = this.compositionMetadata;

    if (previousSchema) {
      this.logger.info("New service definitions were found.");
    }

    this.compositionMetadata = result.compositionMetadata;
    this.serviceDefinitions = result.serviceDefinitions;

    if (this.queryPlanStore) this.queryPlanStore.flush();

    this.schema = this.createSchema(result.serviceDefinitions);
    try {
      this.onSchemaChangeListeners.forEach(listener => listener(this.schema!));
    } catch (e) {
      this.logger.error(
        "An error was thrown from an 'onSchemaChange' listener. " +
        "The schema will still update: ", e);
    }

    if (this.experimental_didUpdateComposition) {
      this.experimental_didUpdateComposition(
        {
          serviceDefinitions: result.serviceDefinitions,
          schema: this.schema,
          ...(this.compositionMetadata && {
            compositionMetadata: this.compositionMetadata,
          }),
        },
        previousServiceDefinitions &&
          previousSchema && {
            serviceDefinitions: previousServiceDefinitions,
            schema: previousSchema,
            ...(previousCompositionMetadata && {
              compositionMetadata: previousCompositionMetadata,
            }),
          },
      );
    }
  }

  protected createSchema(serviceList: ServiceDefinition[]) {
    this.logger.debug(
      `Composing schema from service list: \n${serviceList
        .map(({ name, url }) => `  ${url || 'local'}: ${name}`)
        .join('\n')}`,
    );

    const { schema, errors } = composeAndValidate(serviceList);

    if (errors && errors.length > 0) {
      if (this.experimental_didFailComposition) {
        this.experimental_didFailComposition({
          errors,
          serviceList,
          ...(this.compositionMetadata && {
            compositionMetadata: this.compositionMetadata,
          }),
        });
      }
      throw new GraphQLSchemaValidationError(errors);
    }

    this.createServices(serviceList);

    this.logger.debug('Schema loaded and ready for execution');

    // this is a temporary workaround for GraphQLFieldExtensions automatic
    // wrapping of all fields when using ApolloServer. Here we wrap all fields
    // with support for resolving aliases as part of the root value which
    // happens because alises are resolved by sub services and the shape
    // of the rootvalue already contains the aliased fields as responseNames
    return wrapSchemaWithAliasResolver(schema);
  }

  public onSchemaChange(callback: SchemaChangeCallback): Unsubscriber {
    if (!isManagedConfig(this.config) && !this.experimental_pollInterval) {
      return () => {};
    }

    this.onSchemaChangeListeners.add(callback);
    if (!this.pollingTimer) this.startPollingServices();

    return () => {
      this.onSchemaChangeListeners.delete(callback);
      if (this.onSchemaChangeListeners.size === 0 && this.pollingTimer) {
        clearInterval(this.pollingTimer!);
        this.pollingTimer = undefined;
      }
    };
  }

  private startPollingServices() {
    if (this.pollingTimer) clearInterval(this.pollingTimer);

    this.pollingTimer = setInterval(() => {
      this.updateComposition();
    }, this.experimental_pollInterval || 10000);

    // Prevent the Node.js event loop from remaining active (and preventing,
    // e.g. process shutdown) by calling `unref` on the `Timeout`.  For more
    // information, see https://nodejs.org/api/timers.html#timers_timeout_unref.
    this.pollingTimer.unref();
  }

  private createAndCacheDataSource(
    serviceDef: ServiceEndpointDefinition,
  ): GraphQLDataSource {
    // If the DataSource has already been created, early return
    if (
      this.serviceMap[serviceDef.name] &&
      serviceDef.url === this.serviceMap[serviceDef.name].url
    )
      return this.serviceMap[serviceDef.name].dataSource;

    if (!serviceDef.url && !isLocalConfig(this.config)) {
      this.logger.error(
        `Service definition for service ${serviceDef.name} is missing a url`,
      );
    }

    const dataSource = this.config.buildService
      ? this.config.buildService(serviceDef)
      : new RemoteGraphQLDataSource({
          url: serviceDef.url,
        });

    // Cache the created DataSource
    this.serviceMap[serviceDef.name] = { url: serviceDef.url, dataSource };

    return dataSource;
  }

  protected createServices(services: ServiceEndpointDefinition[]) {
    for (const serviceDef of services) {
      this.createAndCacheDataSource(serviceDef);
    }
  }

  protected async loadServiceDefinitions(
    config: GatewayConfig,
  ): ReturnType<Experimental_UpdateServiceDefinitions> {
    if (isLocalConfig(config)) {
      return { isNewSchema: false };
    }

    if (isRemoteConfig(config)) {
      const serviceList = config.serviceList.map(serviceDefinition => ({
        ...serviceDefinition,
        dataSource: this.createAndCacheDataSource(serviceDefinition),
      }));

      return getServiceDefinitionsFromRemoteEndpoint({
        serviceList,
        ...(config.introspectionHeaders
          ? { headers: config.introspectionHeaders }
          : {}),
        serviceSdlCache: this.serviceSdlCache,
      });
    }

    if (!this.engineConfig) {
      throw new Error(
        'When `serviceList` is not set, an Apollo Engine configuration must be provided. See https://www.apollographql.com/docs/apollo-server/federation/managed-federation/ for more information.',
      );
    }

    return getServiceDefinitionsFromStorage({
      graphId: this.engineConfig.graphId,
      apiKeyHash: this.engineConfig.apiKeyHash,
      graphVariant: this.engineConfig.graphVariant,
      federationVersion: config.federationVersion || 1,
      fetcher: this.fetcher
    });
  }

  // XXX Nothing guarantees that the only errors thrown or returned in
  // result.errors are GraphQLErrors, even though other code (eg
  // apollo-engine-reporting) assumes that. In fact, errors talking to backends
  // are unlikely to show up as GraphQLErrors. Do we need to use
  // formatApolloErrors or something?
  public executor = async <TContext>(
    requestContext: RequestContext<TContext>,
  ): Promise<GraphQLExecutionResult> => {
    const { request, document, queryHash } = requestContext;
    const queryPlanStoreKey = queryHash + (request.operationName || '');
    const operationContext = buildOperationContext(
      this.schema!,
      document,
      request.operationName,
    );

    // No need to build a query plan if we know the request is invalid beforehand
    // In the future, this should be controlled by the requestPipeline
    const validationErrors = this.validateIncomingRequest(
      requestContext,
      operationContext,
    );

    if (validationErrors.length > 0) {
      return { errors: validationErrors };
    }

    let queryPlan: QueryPlan | undefined;
    if (this.queryPlanStore) {
      queryPlan = await this.queryPlanStore.get(queryPlanStoreKey);
    }

    if (!queryPlan) {
      queryPlan = buildQueryPlan(operationContext, {
        autoFragmentization: Boolean(
          this.config.experimental_autoFragmentization,
        ),
      });
      if (this.queryPlanStore) {
        // The underlying cache store behind the `documentStore` returns a
        // `Promise` which is resolved (or rejected), eventually, based on the
        // success or failure (respectively) of the cache save attempt.  While
        // it's certainly possible to `await` this `Promise`, we don't care about
        // whether or not it's successful at this point.  We'll instead proceed
        // to serve the rest of the request and just hope that this works out.
        // If it doesn't work, the next request will have another opportunity to
        // try again.  Errors will surface as warnings, as appropriate.
        //
        // While it shouldn't normally be necessary to wrap this `Promise` in a
        // `Promise.resolve` invocation, it seems that the underlying cache store
        // is returning a non-native `Promise` (e.g. Bluebird, etc.).
        Promise.resolve(
          this.queryPlanStore.set(queryPlanStoreKey, queryPlan),
        ).catch(err => this.logger.warn('Could not store queryPlan', err));
      }
    }

    const serviceMap: ServiceMap = Object.entries(this.serviceMap).reduce(
      (serviceDataSources, [serviceName, { dataSource }]) => {
        serviceDataSources[serviceName] = dataSource;
        return serviceDataSources;
      },
      Object.create(null) as ServiceMap,
    );

    if (this.experimental_didResolveQueryPlan) {
      this.experimental_didResolveQueryPlan({
        queryPlan,
        serviceMap,
        operationContext,
      });
    }

    const response = await executeQueryPlan<TContext>(
      queryPlan,
      serviceMap,
      requestContext,
      operationContext,
    );

    const shouldShowQueryPlan =
      this.config.__exposeQueryPlanExperimental &&
      request.http &&
      request.http.headers &&
      request.http.headers.get('Apollo-Query-Plan-Experimental');

    // We only want to serialize the query plan if we're going to use it, which is
    // in two cases:
    // 1) non-empty query plan and config.debug === true
    // 2) non-empty query plan and shouldShowQueryPlan === true
    const serializedQueryPlan =
      queryPlan.node && (this.config.debug || shouldShowQueryPlan)
        ? serializeQueryPlan(queryPlan)
        : null;

    if (this.config.debug && serializedQueryPlan) {
      this.logger.debug(serializedQueryPlan);
    }

    if (shouldShowQueryPlan) {
      // TODO: expose the query plan in a more flexible JSON format in the future
      // and rename this to `queryPlan`. Playground should cutover to use the new
      // option once we've built a way to print that representation.

      // In the case that `serializedQueryPlan` is null (on introspection), we
      // still want to respond to Playground with something truthy since it depends
      // on this to decide that query plans are supported by this gateway.
      response.extensions = {
        __queryPlanExperimental: serializedQueryPlan || true,
      };
    }
    return response;
  };

  protected validateIncomingRequest<TContext>(
    requestContext: RequestContext<TContext>,
    operationContext: OperationContext,
  ) {
    // casting out of `readonly`
    const variableDefinitions = operationContext.operation
      .variableDefinitions as VariableDefinitionNode[] | undefined;

    if (!variableDefinitions) return [];

    const { errors } = getVariableValues(
      operationContext.schema,
      variableDefinitions,
      requestContext.request.variables!,
    );

    return errors || [];
  }

  private initializeQueryPlanStore(): void {
    this.queryPlanStore = new InMemoryLRUCache<QueryPlan>({
      // Create ~about~ a 30MiB InMemoryLRUCache.  This is less than precise
      // since the technique to calculate the size of a DocumentNode is
      // only using JSON.stringify on the DocumentNode (and thus doesn't account
      // for unicode characters, etc.), but it should do a reasonable job at
      // providing a caching document store for most operations.
      maxSize:
        Math.pow(2, 20) *
        (this.experimental_approximateQueryPlanStoreMiB || 30),
      sizeCalculator: approximateObjectSize,
    });
  }

  public async stop() {
    if (this.pollingTimer) {
      clearInterval(this.pollingTimer);
      this.pollingTimer = undefined;
    }
  }
}

function approximateObjectSize<T>(obj: T): number {
  return Buffer.byteLength(JSON.stringify(obj), 'utf8');
}

// We can't use transformSchema here because the extension data for query
// planning would be lost. Instead we set a resolver for each field
// in order to counteract GraphQLExtensions preventing a defaultFieldResolver
// from doing the same job
function wrapSchemaWithAliasResolver(schema: GraphQLSchema): GraphQLSchema {
  const typeMap = schema.getTypeMap();
  Object.keys(typeMap).forEach(typeName => {
    const type = typeMap[typeName];

    if (isObjectType(type) && !isIntrospectionType(type)) {
      const fields = type.getFields();
      Object.keys(fields).forEach(fieldName => {
        const field = fields[fieldName];
        field.resolve = defaultFieldResolverWithAliasSupport;
      });
    }
  });
  return schema;
}

export {
  buildQueryPlan,
  executeQueryPlan,
  serializeQueryPlan,
  buildOperationContext,
  QueryPlan,
  ServiceMap,
};
export * from './datasources';<|MERGE_RESOLUTION|>--- conflicted
+++ resolved
@@ -40,14 +40,9 @@
 import { RemoteGraphQLDataSource } from './datasources/RemoteGraphQLDataSource';
 import { HeadersInit } from 'node-fetch';
 import { getVariableValues } from 'graphql/execution/values';
-<<<<<<< HEAD
-import fetcher, { Fetcher } from 'make-fetch-happen';
-import { HttpRequestCache } from './cache';
-=======
 import fetcher from 'make-fetch-happen';
 import { HttpRequestCache } from './cache';
 import { fetch } from 'apollo-server-env';
->>>>>>> 8b700794
 
 export type ServiceEndpointDefinition = Pick<ServiceDefinition, 'name' | 'url'>;
 
@@ -67,11 +62,7 @@
   experimental_pollInterval?: number;
   experimental_approximateQueryPlanStoreMiB?: number;
   experimental_autoFragmentization?: boolean;
-<<<<<<< HEAD
-  fetcher?: Fetcher;
-=======
   fetcher?: typeof fetch;
->>>>>>> 8b700794
 }
 
 interface RemoteGatewayConfig extends GatewayConfigBase {
@@ -174,11 +165,7 @@
   private compositionMetadata?: CompositionMetadata;
   private serviceSdlCache = new Map<string, string>();
 
-<<<<<<< HEAD
-  private fetcher: Fetcher = fetcher.defaults({
-=======
   private fetcher: typeof fetch = fetcher.defaults({
->>>>>>> 8b700794
     cacheManager: new HttpRequestCache(),
     // All headers should be lower-cased here, as `make-fetch-happen`
     // treats differently cased headers as unique (unlike the `Headers` object).
