--- conflicted
+++ resolved
@@ -117,43 +117,8 @@
     "test-listen": "1.1.0",
     "ts-jest": "23.10.4",
     "tslint": "5.11.0",
-<<<<<<< HEAD
-    "typescript": "3.1.1",
+    "typescript": "3.1.2",
     "ws": "6.1.0",
     "yup": "0.26.5"
-=======
-    "typescript": "3.1.2",
-    "ws": "6.0.0",
-    "yup": "0.26.5"
-  },
-  "jest": {
-    "testEnvironment": "node",
-    "setupFiles": [
-      "<rootDir>/packages/apollo-server-env/dist/index.js"
-    ],
-    "preset": "ts-jest",
-    "testMatch": null,
-    "testRegex": "/__tests__/.*\\.test\\.(js|ts)$",
-    "moduleFileExtensions": [
-      "ts",
-      "js"
-    ],
-    "testPathIgnorePatterns": [
-      "/node_modules/",
-      "/dist/"
-    ],
-    "clearMocks": true,
-    "globals": {
-      "ts-jest": {
-        "tsConfig": "tsconfig.test.json",
-        "diagnostics": false
-      }
-    }
-  },
-  "husky": {
-    "hooks": {
-      "pre-commit": "lint-staged"
-    }
->>>>>>> 0b05b5e9
   }
 }