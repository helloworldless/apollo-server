--- conflicted
+++ resolved
@@ -9,17 +9,12 @@
 
 > The changes noted within this `vNEXT` section have not been released yet.  New PRs and commits which introduce changes should include an entry in this `vNEXT` section as part of their development.  When a release is being prepared, a new header will be (manually) created below and the appropriate changes within that release will be moved into the new section.
 
-<<<<<<< HEAD
 - `apollo-engine-reporting`: The underlying integration of this plugin, which instruments and traces the graph's resolver performance and transmits these metrics to [Apollo Graph Manager](https://engine.apollographql.com/), has been changed from the (soon to be deprecated) `graphql-extensions` API to the new [request pipeline `plugins` API](https://www.apollographql.com/docs/apollo-server/integrations/plugins/). [PR #3998](https://github.com/apollographql/apollo-server/pull/3998)
 
   _This change should be purely an implementation detail for a majority of users_.  There are, however, some special considerations which are worth noting:
 
     - The federated tracing plugin's `ftv1` response on `extensions` (which is present on the response from an implementing service to the gateway) is now placed on the `extensions` _after_ the `formatResponse` hook.  Anyone leveraging the `extensions`.`ftv1` data from the `formatResponse` hook will find that it is no longer present at that phase.
-
-- _Nothing yet! Stay tuned!_
-=======
 - `apollo-tracing`: This package's internal integration with Apollo Server has been switched from using the soon-to-be-deprecated`graphql-extensions` API to using [the request pipeline plugin API](https://www.apollographql.com/docs/apollo-server/integrations/plugins/).  Behavior should remain otherwise the same.  [PR #3991](https://github.com/apollographql/apollo-server/pull/3991)
->>>>>>> 546865dd
 
 ### v2.13.0
 
